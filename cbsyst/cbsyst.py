--- conflicted
+++ resolved
@@ -729,13 +729,47 @@
                           "  - One of [DIC, CO2, HCO3, CO3], and TA and BT\n" +
                           "  - Two of [BT, BO3, BO4] and one of [DIC, CO2, HCO3, CO3]"))
 
-<<<<<<< HEAD
     ps['revelle_factor'] = calc_revelle_factor(TA=ps.TA, DIC=ps.DIC, BT=ps.BT, TP=ps.TP, 
                                                TSi=ps.TSi, TS=ps.TS, TF=ps.TF, Ks=ps.Ks)
 
     # If any isotope parameter specified, calculate the isotope systen.
     if NnotNone(ps.ABT, ps.ABO3, ps.ABO4, ps.dBT, ps.dBO3, ps.dBO4) != 0:
         ps.update(ABsys(pdict=ps))
+
+    # Calculate Isotopes
+    if ps.dBT is None and ps.dBO3 is None and ps.dBO4 is None:
+        ps.dBT = 0
+    # if deltas provided, calculate corresponding As
+    if ps.dBT is not None:
+        ps.ABT = d11_2_A11(ps.dBT)
+    if ps.dBO3 is not None:
+        ps.ABO3 = d11_2_A11(ps.dBO3)
+    if ps.dBO4 is not None:
+        ps.ABO4 = d11_2_A11(ps.dBO4)
+
+    # calculate alpha
+    ps.alphaB = alphaB_calc(ps.T_in)
+
+    if ps.pHtot is not None and ps.ABT is not None:
+        ps.H = ch(ps.pHtot)
+    elif ps.pHtot is not None and ps.ABO3 is not None:
+        ps.ABT = pH_ABO3(ps.pHtot, ps.ABO3, ps.Ks, ps.alphaB)
+    elif ps.pHtot is not None and ps.ABO4 is not None:
+        ps.ABT = pH_ABO3(ps.pHtot, ps.ABO4, ps.Ks, ps.alphaB)
+    else:
+        raise ValueError('pH must be determined to calculate isotopes.')
+
+    if ps.ABO3 is None:
+        ps.ABO3 = cABO3(ps.H, ps.ABT, ps.Ks, ps.alphaB)
+    if ps.ABO4 is None:
+        ps.ABO4 = cABO4(ps.H, ps.ABT, ps.Ks, ps.alphaB)
+
+    if ps.dBT is None:
+        ps.dBT = A11_2_d11(ps.ABT)
+    if ps.dBO3 is None:
+        ps.dBO3 = A11_2_d11(ps.ABO3)
+    if ps.dBO4 is None:
+        ps.dBO4 = A11_2_d11(ps.ABO4)
 
     # clean up output
     outputs = ['BAlk', 'BT', 'CAlk', 'CO2', 'CO3',
@@ -749,45 +783,8 @@
         if not isinstance(ps[k], np.ndarray):
             # convert all outputs to (min) 1D numpy arrays.
             ps[k] = np.array(ps[k], ndmin=1)
-
-=======
-    # Calculate Isotopes
-    if ps.dBT is None and ps.dBO3 is None and ps.dBO4 is None:
-        ps.dBT = 0
-    # if deltas provided, calculate corresponding As
-    if ps.dBT is not None:
-        ps.ABT = d11_2_A11(ps.dBT)
-    if ps.dBO3 is not None:
-        ps.ABO3 = d11_2_A11(ps.dBO3)
-    if ps.dBO4 is not None:
-        ps.ABO4 = d11_2_A11(ps.dBO4)
-
-    # calculate alpha
-    ps.alphaB = alphaB_calc(ps.T_in)
-
-    if ps.pHtot is not None and ps.ABT is not None:
-        ps.H = ch(ps.pHtot)
-    elif ps.pHtot is not None and ps.ABO3 is not None:
-        ps.ABT = pH_ABO3(ps.pHtot, ps.ABO3, ps.Ks, ps.alphaB)
-    elif ps.pHtot is not None and ps.ABO4 is not None:
-        ps.ABT = pH_ABO3(ps.pHtot, ps.ABO4, ps.Ks, ps.alphaB)
-    else:
-        raise ValueError('pH must be determined to calculate isotopes.')
-
-    if ps.ABO3 is None:
-        ps.ABO3 = cABO3(ps.H, ps.ABT, ps.Ks, ps.alphaB)
-    if ps.ABO4 is None:
-        ps.ABO4 = cABO4(ps.H, ps.ABT, ps.Ks, ps.alphaB)
-
-    if ps.dBT is None:
-        ps.dBT = A11_2_d11(ps.ABT)
-    if ps.dBO3 is None:
-        ps.dBO3 = A11_2_d11(ps.ABO3)
-    if ps.dBO4 is None:
-        ps.dBO4 = A11_2_d11(ps.ABO4)
     
     # Handle Units
->>>>>>> 4b6ff783
     for p in upar + ['CAlk', 'BAlk', 'PAlk', 'SiAlk', 'OH', 'HSO4', 'HF', 'Hfree']:
         ps[p] *= orig_unit  # convert back to input units
 
